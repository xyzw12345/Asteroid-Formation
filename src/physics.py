from .particle_data import ParticleData
import numpy as np
from .computation.cpu_numpy import compute_accelerations_cpu_numpy, check_for_overlaps_cpu_numpy, get_min_dist_cpu_numpy
<<<<<<< HEAD
#from .computation.cpp_nbody_lib import compute_accelerations_cuda_n2 as compute_accelerations_cuda_n2
#from .computation.cpp_nbody_lib import find_colliding_pairs_cuda_n2 as check_for_overlaps_cuda_n2
#from .computation.cpp_nbody_lib import get_min_dist_sq_cuda_n2 as get_min_dist_sq_cuda_n2
=======
from .computation.cpp_nbody_lib import compute_accelerations_cuda_n2 as compute_accelerations_cuda_n2
from .computation.cpp_nbody_lib import find_colliding_pairs_cuda_n2 as check_for_overlaps_cuda_n2
from .computation.cpp_nbody_lib import get_min_dist_sq_cuda_n2 as get_min_dist_sq_cuda_n2
from .computation.cpp_nbody_lib import find_colliding_pairs_cpu_sh as check_for_overlaps_cpu_sh
from .computation.cpp_nbody_lib import get_min_dist_cpu_sh as get_min_dist_cpu_sh

>>>>>>> dbfd2eb8

def compute_accelerations(particles: ParticleData, G: float = 1.0, epsilon: float = 0.0001, backend='cpu_numpy'):
    """
    Computes gravitational acceleration on all *active* particles.

    Args:
        particles: ParticleData object containing particle states.
        G: Gravitational constant.
        epsilon: Softening length to avoid singularities.
    """
    
    # Get indices of active particles
    active_indices = particles.active_indices
    positions = particles.position[active_indices]
    masses = particles.mass[active_indices]

    # Reset accelerations only for active particles
    particles.acceleration[active_indices] = 0.0

    accel = None
    if backend == 'cpu_numpy':
        accel = compute_accelerations_cpu_numpy(positions, masses, G, epsilon)
    #if backend == 'cuda_n2':
    #    accel = compute_accelerations_cuda_n2(positions, masses, G, epsilon)
    
    for i, idx in enumerate(active_indices):
        particles.acceleration[idx] = accel[i]


def check_for_overlaps(particles: ParticleData, backend='cpu_numpy'):
    """
    Overlap detection for reporting. Checks if distance between centers < sum of radii.
    """
    active_idx = particles.active_indices
    if active_idx.size < 2:
        return [] # Not enough particles to collide

    positions = particles.position[active_idx]
    radii = particles.radius[active_idx]
    original_ids = particles.ids[active_idx] # For reporting

    collided_pairs = []
    if backend == 'cpu_numpy':
        collided_pairs = check_for_overlaps_cpu_numpy(positions, radii)
<<<<<<< HEAD
    #if backend == 'cuda_n2':
    #    collided_pairs = check_for_overlaps_cuda_n2(positions, radii)
=======
    if backend == 'cuda_n2':
        # collided_pairs = check_for_overlaps_cuda_n2(positions, radii)
        collided_pairs = check_for_overlaps_cpu_sh(positions, radii, 1e-3)
>>>>>>> dbfd2eb8

    return [(original_ids[i], original_ids[j]) for i, j in collided_pairs]

def get_min_dist(particles: ParticleData, backend='cpu_numpy'):
    """
    Calculation for giving minimum pairwise distance.
    """
    active_idx = particles.active_indices
    positions = particles.position[active_idx]
    if backend == 'cpu_numpy':
        return get_min_dist_cpu_numpy(positions)
<<<<<<< HEAD
    #if backend == 'cuda_n2':
    #    return np.sqrt(get_min_dist_sq_cuda_n2(positions))
=======
    if backend == 'cuda_n2':
        # return np.sqrt(get_min_dist_sq_cuda_n2(positions))
        return get_min_dist_cpu_sh(positions, 1e-3)
>>>>>>> dbfd2eb8
<|MERGE_RESOLUTION|>--- conflicted
+++ resolved
@@ -1,18 +1,12 @@
 from .particle_data import ParticleData
 import numpy as np
 from .computation.cpu_numpy import compute_accelerations_cpu_numpy, check_for_overlaps_cpu_numpy, get_min_dist_cpu_numpy
-<<<<<<< HEAD
-#from .computation.cpp_nbody_lib import compute_accelerations_cuda_n2 as compute_accelerations_cuda_n2
-#from .computation.cpp_nbody_lib import find_colliding_pairs_cuda_n2 as check_for_overlaps_cuda_n2
-#from .computation.cpp_nbody_lib import get_min_dist_sq_cuda_n2 as get_min_dist_sq_cuda_n2
-=======
 from .computation.cpp_nbody_lib import compute_accelerations_cuda_n2 as compute_accelerations_cuda_n2
 from .computation.cpp_nbody_lib import find_colliding_pairs_cuda_n2 as check_for_overlaps_cuda_n2
 from .computation.cpp_nbody_lib import get_min_dist_sq_cuda_n2 as get_min_dist_sq_cuda_n2
 from .computation.cpp_nbody_lib import find_colliding_pairs_cpu_sh as check_for_overlaps_cpu_sh
 from .computation.cpp_nbody_lib import get_min_dist_cpu_sh as get_min_dist_cpu_sh
 
->>>>>>> dbfd2eb8
 
 def compute_accelerations(particles: ParticleData, G: float = 1.0, epsilon: float = 0.0001, backend='cpu_numpy'):
     """
@@ -57,14 +51,9 @@
     collided_pairs = []
     if backend == 'cpu_numpy':
         collided_pairs = check_for_overlaps_cpu_numpy(positions, radii)
-<<<<<<< HEAD
-    #if backend == 'cuda_n2':
-    #    collided_pairs = check_for_overlaps_cuda_n2(positions, radii)
-=======
     if backend == 'cuda_n2':
         # collided_pairs = check_for_overlaps_cuda_n2(positions, radii)
         collided_pairs = check_for_overlaps_cpu_sh(positions, radii, 1e-3)
->>>>>>> dbfd2eb8
 
     return [(original_ids[i], original_ids[j]) for i, j in collided_pairs]
 
@@ -76,11 +65,6 @@
     positions = particles.position[active_idx]
     if backend == 'cpu_numpy':
         return get_min_dist_cpu_numpy(positions)
-<<<<<<< HEAD
-    #if backend == 'cuda_n2':
-    #    return np.sqrt(get_min_dist_sq_cuda_n2(positions))
-=======
     if backend == 'cuda_n2':
         # return np.sqrt(get_min_dist_sq_cuda_n2(positions))
         return get_min_dist_cpu_sh(positions, 1e-3)
->>>>>>> dbfd2eb8
