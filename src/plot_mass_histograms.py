# import matplotlib.pyplot as plt
# import numpy as np

# def plot_mass_histograms(mass_snapshots, bins=50):
#     for i, masses in enumerate(mass_snapshots):
#         plt.figure()
#         plt.hist(masses[masses<1], bins=bins, log=True)
#         plt.title(f"Step {i}: Mass Distribution")
#         plt.xlabel("Mass")
#         plt.ylabel("Count (log scale)")
#         plt.savefig(f"frames/mass_hist_{i:04d}.png")
#         plt.close()

import numpy as np
import matplotlib.pyplot as plt
from mpl_toolkits.mplot3d import Axes3D  # noqa: F401

<<<<<<< HEAD
def plot_mass_histograms(mass_snapshots, bins=100, interval=1, path="frames/mass_hist.png"):
    from mpl_toolkits.mplot3d import Axes3D
=======
import numpy as np
import matplotlib.pyplot as plt
from mpl_toolkits.mplot3d import Axes3D
>>>>>>> 3bdc2341

def plot_mass_histograms(mass_snapshots, bins=20, interval=1):
    bin_edges = None
    hist_matrix = []

    # 逐个时间片计算直方图
    for masses in mass_snapshots[::interval]:
        counts, edges = np.histogram(masses, bins=bins)
        hist_matrix.append(counts)
        if bin_edges is None:
            bin_edges = edges

    hist_matrix = np.array(hist_matrix)  # shape: (time_steps, bins)

    # 构造网格
    T, M = np.meshgrid(
        np.arange(hist_matrix.shape[0]),                             
        0.5 * (bin_edges[1:] + bin_edges[:-1])  # bin 中心
    )

    # 绘图
    fig = plt.figure(figsize=(12, 8))
    ax = fig.add_subplot(111, projection='3d')
    ax.plot_surface(M, T, hist_matrix.T, cmap='viridis', rstride=1, cstride=1)

    ax.set_xlabel('Mass')
    ax.set_ylabel('Time Step')
    ax.set_zlabel('Count')
    ax.set_title('Mass Histogram Surface Over Time')

    plt.tight_layout()
<<<<<<< HEAD
    plt.savefig(path, dpi=300)
=======
    plt.savefig("frames/mass_hist.png", dpi=300)
>>>>>>> 3bdc2341
    plt.close()

# def plot_mass_histograms(mass_snapshots, bins=20, interval=1):
#     from mpl_toolkits.mplot3d import Axes3D

#     bin_edges = None
#     hist_matrix = []
#     for masses in mass_snapshots[::interval]:
#         counts, edges = np.histogram(masses, bins=bins)
#         hist_matrix.append(counts)
#         if bin_edges is None:
#             bin_edges = edges

#     hist_matrix = np.array(hist_matrix)
#     T, M = np.meshgrid(np.arange(hist_matrix.shape[0]), 0.5 * (bin_edges[1:] + bin_edges[:-1]))

#     fig = plt.figure(figsize=(12, 8))
#     ax = fig.add_subplot(111, projection='3d')
#     ax.plot_surface(M, T, hist_matrix.T, cmap='viridis')
#     ax.set_xlabel('Mass')
#     ax.set_ylabel('Time Step')
#     ax.set_zlabel('Count')
#     ax.set_title('Mass Histogram Surface Over Time')
#     # 保存图像
#     plt.tight_layout()
#     plt.savefig(f"frames/mass_hist.png", dpi=300)
#     plt.close()

def plot_num(mass_snapshots, interval=1, initial_num = 1000):
    asteroid_num = []
    for masses in mass_snapshots[::interval]:
        asteroid_num.append(len(masses))
    plt.figure(figsize=(10, 6))
    plt.plot(asteroid_num, linestyle='-', color='b')

    # 图形装饰
    plt.ylim(0, initial_num)
    plt.title("Asteroid Number Over Time")
    plt.xlabel("Time Step")
    plt.ylabel("Asteroid Num")
    plt.grid(True)
    plt.legend()

    # 显示或保存图像
    plt.tight_layout()
    plt.savefig(f"frames/num_plot.png", dpi=300)  # 可选保存




# def plot_mass_histograms(mass_snapshots, bins=50, interval=1):
#     fig = plt.figure(figsize=(12, 8))
#     ax = fig.add_subplot(111, projection='3d')

#     bin_edges = None
#     for t_idx, masses in enumerate(mass_snapshots[::interval]):
#         counts, edges = np.histogram(masses, bins=bins)
#         if bin_edges is None:
#             bin_edges = edges
#         bin_centers = 0.5 * (bin_edges[1:] + bin_edges[:-1])

#         xs = bin_centers
#         ys = np.full_like(xs, t_idx)
#         zs = np.zeros_like(xs)
#         dx = (bin_edges[1] - bin_edges[0]) * 0.9
#         dy = 0.9
#         dz = counts

#         ax.bar3d(xs, ys, zs, dx, dy, dz, shade=True)

#     ax.set_xlabel('Mass')
#     ax.set_ylabel('Time Step')
#     ax.set_zlabel('Count')
#     ax.set_title('3D Mass Distribution Over Time')
#     plt.tight_layout()
#     plt.show()<|MERGE_RESOLUTION|>--- conflicted
+++ resolved
@@ -15,20 +15,12 @@
 import matplotlib.pyplot as plt
 from mpl_toolkits.mplot3d import Axes3D  # noqa: F401
 
-<<<<<<< HEAD
 def plot_mass_histograms(mass_snapshots, bins=100, interval=1, path="frames/mass_hist.png"):
     from mpl_toolkits.mplot3d import Axes3D
-=======
-import numpy as np
-import matplotlib.pyplot as plt
-from mpl_toolkits.mplot3d import Axes3D
->>>>>>> 3bdc2341
 
 def plot_mass_histograms(mass_snapshots, bins=20, interval=1):
     bin_edges = None
     hist_matrix = []
-
-    # 逐个时间片计算直方图
     for masses in mass_snapshots[::interval]:
         counts, edges = np.histogram(masses, bins=bins)
         hist_matrix.append(counts)
@@ -54,11 +46,7 @@
     ax.set_title('Mass Histogram Surface Over Time')
 
     plt.tight_layout()
-<<<<<<< HEAD
     plt.savefig(path, dpi=300)
-=======
-    plt.savefig("frames/mass_hist.png", dpi=300)
->>>>>>> 3bdc2341
     plt.close()
 
 # def plot_mass_histograms(mass_snapshots, bins=20, interval=1):
